--- conflicted
+++ resolved
@@ -2,155 +2,116 @@
 import openai
 from PyPDF2 import PdfReader
 import json
-from datetime import datetime
+
+# Load the OpenAI API key from environment variables
 import os
-import re
 from dotenv import load_dotenv
+
 
 load_dotenv()
 openai.api_key = os.getenv("OPENAI_API_KEY")
 
+
 def extract_text_from_pdf(pdf_file):
+    """Extract text from a PDF file."""
     reader = PdfReader(pdf_file)
     text = ""
     for page in reader.pages:
         text += page.extract_text()
     return text
 
-def sanitize_user_prompt(user_input):
-    """Basic sanitization to prevent prompt injection."""
-    if not user_input:
-        return ""
-    injection_phrases = [
-        r"(?i)you are an", r"(?i)ignore previous", r"(?i)act as", r"(?i)disregard",
-        r"(?i)system:", r"(?i)user:", r"(?i)assistant:"
-    ]
-    for phrase in injection_phrases:
-        user_input = re.sub(phrase, "", user_input)
-    return user_input.strip()
-
-def save_generated_quiz_log(prompt, quiz_data, difficulty, num_questions):
-    log_entry = {
-        "timestamp": datetime.now().isoformat(),
-        "difficulty": difficulty,
-        "num_questions": num_questions,
-        "prompt_used": prompt,
-        "quiz": quiz_data
-    }
-
-    filename = f"quiz_log_{datetime.now().strftime('%Y%m%d_%H%M%S')}.json"
-    with open(filename, "w", encoding="utf-8") as f:
-        json.dump(log_entry, f, indent=2)
-
-    return filename
-
-def generate_quiz(content, difficulty, num_questions, user_addition=""):
-    max_content_length = 5000
+def generate_quiz(content, difficulty, num_questions):
+    """Generate quiz questions using OpenAI API."""
+    max_content_length = 5000  # Limit content length
     content = content[:max_content_length]
 
-    base_prompt = ""
+    prompt = "";
     if difficulty.lower() == "easy":
-<<<<<<< HEAD
-        base_prompt = (
-=======
 
         prompt = (
->>>>>>> 69b6c5b5
             f"Generate {num_questions} multiple-choice questions that assess lower levels of Bloom's Taxonomy: Remembering and Understanding. "
             f"These questions should focus on factual recall, definitions, basic principles, and fundamental concepts. "
             f"Ensure that questions are clear, direct, and test theoretical knowledge without requiring deep analysis. "
             f"Examples of question styles include:\n"
             f"- 'Which of the following best defines [concept]?' \n"
             f"- 'What is the primary function of [topic]?' \n"
-            f"- 'Which statement about [subject] is correct?'"
+            f"- 'Which statement about [subject] is correct?' \n"
+            f"Use the following content as the knowledge source:\n{content}\n"
+            f"Output only a JSON object with this structure:\n"
+            f"{{\"questions\":[{{\"question\":\"<question_text>\", \"options\":[\"option1\",\"option2\",\"option3\",\"option4\"], \"answer\":\"correct_option\"}}]}}"
         )
+
     elif difficulty.lower() == "medium":
-<<<<<<< HEAD
-        base_prompt = (
-=======
 
         prompt = (
->>>>>>> 69b6c5b5
             f"Generate {num_questions} multiple-choice questions that assess middle levels of Bloom's Taxonomy: Applying and Analyzing. "
             f"These questions should require students to apply concepts to real-world scenarios and analyze relationships between different ideas. "
             f"Ensure that questions involve case studies, problem-solving, and comparative analysis. "
             f"Examples of question styles include:\n"
             f"- 'If [scenario] occurs, which principle of [topic] should be applied to solve it?' \n"
             f"- 'How does [concept A] differ from [concept B] in practical use?' \n"
-            f"- 'Which of the following best explains why [phenomenon] happens?'"
+            f"- 'Which of the following best explains why [phenomenon] happens?' \n"
+            f"Use the following content as the knowledge source:\n{content}\n"
+            f"Output only a JSON object with this structure:\n"
+            f"{{\"questions\":[{{\"question\":\"<question_text>\", \"options\":[\"option1\",\"option2\",\"option3\",\"option4\"], \"answer\":\"correct_option\"}}]}}"
         )
+
     elif difficulty.lower() == "hard":
-<<<<<<< HEAD
-        base_prompt = (
-=======
 
         prompt = (
->>>>>>> 69b6c5b5
             f"Generate {num_questions} multiple-choice questions that assess upper levels of Bloom's Taxonomy: Evaluating and Creating. "
             f"These questions should require critical thinking, evaluation of theories, synthesis of new ideas, and justification of arguments. "
             f"Ensure that questions involve critical assessment, theoretical comparison, and decision-making based on incomplete or conflicting information. "
             f"Examples of question styles include:\n"
             f"- 'Which of the following arguments best supports [theory] in the context of [situation]?' \n"
             f"- 'If you were to design a new [system/method], which factors would be most critical for its success?' \n"
-            f"- 'Evaluate the strengths and weaknesses of [approach A] versus [approach B] in solving [problem].'"
+            f"- 'Evaluate the strengths and weaknesses of [approach A] versus [approach B] in solving [problem].' \n"
+            f"Use the following content as the knowledge source:\n{content}\n"
+            f"Output only a JSON object with this structure:\n"
+            f"{{\"questions\":[{{\"question\":\"<question_text>\", \"options\":[\"option1\",\"option2\",\"option3\",\"option4\"], \"answer\":\"correct_option\"}}]}}"
         )
-
-    # Sanitize and include user additions at the start
-    sanitized = sanitize_user_prompt(user_addition)
-    if sanitized:
-        base_prompt += (
-            f"\n\nIMPORTANT: The user has added specific instructions to guide question creation. "
-            f"Please include these ideas in the quiz generation while preserving the structure and taxonomy level:\n"
-            f"\"\"\"\n{sanitized}\n\"\"\""
-        )
-
-    # Now add the content after that
-    full_prompt = (
-        f"{base_prompt}\n\nUse the following content as the knowledge source:\n{content}\n\n"
-        f"Output only a JSON object with this structure:\n"
-        f"{{\"questions\":[{{\"question\":\"<question_text>\", \"options\":[\"option1\",\"option2\",\"option3\",\"option4\"], \"answer\":\"correct_option\"}}]}}"
-    )
 
     try:
         response = openai.ChatCompletion.create(
             model="gpt-4o",
             messages=[
                 {"role": "system", "content": "You are an AI quiz generator for university level students that can provide quizzes according to Bloom's Taxonomy."},
-                {"role": "user", "content": full_prompt}
+                {"role": "user", "content": prompt}
             ],
             temperature=0.7,
             max_tokens=3000
         )
         raw_response = response.choices[0].message['content'].strip()
+        # Extract JSON from response
         json_start = raw_response.find("{")
         json_end = raw_response.rfind("}") + 1
         valid_json = raw_response[json_start:json_end]
-        return json.loads(valid_json), full_prompt
+        #st.write("Raw API Response for Debugging:", raw_response)
+        return json.loads(valid_json)
     except json.JSONDecodeError:
-        st.error("Too many questions, please reduce the number.")
-        return None, None
+        st.error("Too many questions please reduce the number of questions.")
+        return None
     except Exception as e:
         st.error(f"Error generating quiz: {e}")
-        return None, None
+        return None
 
 def run():
     st.title("Interactive Quiz Generator")
 
+
+    # Initialize session state
     if "quiz" not in st.session_state:
         st.session_state.quiz = None
     if "answers" not in st.session_state:
         st.session_state.answers = {}
-    if "log_filename" not in st.session_state:
-        st.session_state.log_filename = None
 
+    # File upload
     pdf_file = st.file_uploader("Upload a PDF file", type=["pdf"])
+
+    # Quiz options
     difficulty_pdf = st.selectbox("Select Difficulty", ["easy", "medium", "hard"], key="difficulty_quiz_pdf")
+
     num_questions_pdf = st.number_input("Number of Questions", min_value=1, max_value=50, value=5, key="num_q_pdf")
-
-    user_custom_prompt = st.text_area(
-        "Optional: Add extra instruction for the AI (e.g., 'focus on real-life examples', 'avoid trick questions')",
-        placeholder="Leave empty if no extra instructions"
-    )
 
     if st.button("Generate Quiz", key="generate_quiz_pdf"):
         if not pdf_file:
@@ -158,41 +119,17 @@
         else:
             with st.spinner("Extracting text from PDF and generating quiz..."):
                 pdf_text = extract_text_from_pdf(pdf_file)
-                quiz_data, used_prompt = generate_quiz(
-                    pdf_text,
-                    difficulty_pdf,
-                    num_questions_pdf,
-                    user_addition=user_custom_prompt
-                )
-
-                if quiz_data:
-                    st.session_state.quiz = quiz_data
-                    st.session_state.answers = {}
-
-                    log_filename = save_generated_quiz_log(
-                        prompt=used_prompt,
-                        quiz_data=quiz_data,
-                        difficulty=difficulty_pdf,
-                        num_questions=num_questions_pdf
-                    )
-                    st.session_state.log_filename = log_filename
+                st.session_state.quiz = generate_quiz(pdf_text, difficulty_pdf, num_questions_pdf)
+                st.session_state.answers = {}  # Reset answers
 
     if st.session_state.quiz:
         st.success("Quiz generated successfully!")
-
-        if st.session_state.log_filename:
-            with open(st.session_state.log_filename, "rb") as f:
-                st.download_button(
-                    label="📥 Download Quiz Log (JSON)",
-                    data=f,
-                    file_name=st.session_state.log_filename,
-                    mime="application/json"
-                )
 
         for idx, question in enumerate(st.session_state.quiz.get("questions", []), start=1):
             st.write(f"**Question {idx}:** {question['question']}")
             options = question['options']
 
+            # Persist user's answer in session state
             st.session_state.answers[f"q{idx}"] = st.radio(
                 f"Select your answer for Question {idx}", options, key=f"q{idx}", index=None
             )
